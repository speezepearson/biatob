--- conflicted
+++ resolved
@@ -1067,12 +1067,21 @@
     @ensure_actor_exists
     @log_actor
     @log_action
-<<<<<<< HEAD
-    def SetTradeDisavowal(self, token: Optional[mvp_pb2.AuthToken], request: mvp_pb2.SetTradeDisavowalRequest) -> mvp_pb2.SetTradeDisavowalResponse:
+    def SetTradeDisavowal(self, actor: Optional[AuthorizingUsername], request: mvp_pb2.SetTradeDisavowalRequest) -> mvp_pb2.SetTradeDisavowalResponse:
       logger.debug('API call', request=request)
-      if token is None:
+      if actor is None:
         logger.warn('not logged in')
         return mvp_pb2.SetTradeDisavowalResponse(error=mvp_pb2.SetTradeDisavowalResponse.Error(catchall='must log in to bet'))
+
+      if request.reason == '' and not request.trade.HasField('disavowal'):
+        logger.warn('trying to un-disavow non-disavowed trade', request=request)
+        return mvp_pb2.SetTradeDisavowalResponse(error=mvp_pb2.SetTradeDisavowalResponse.Error(catchall="this trade is not disavowed"))
+      if request.reason != '' and     request.trade.HasField('disavowal'):
+        logger.warn('trying to disavow already-disavowed trade', request=request)
+        return mvp_pb2.SetTradeDisavowalResponse(error=mvp_pb2.SetTradeDisavowalResponse.Error(catchall='this trade is already disavowed'))
+      if request.reason == '' and request.trade.disavowal.disavower != actor:
+        logger.warn('trying to re-avow trade disavowed by somebody else', request=request)
+        return mvp_pb2.SetTradeDisavowalResponse(error=mvp_pb2.SetTradeDisavowalResponse.Error(catchall='this trade was disavowed by somebody else'))
 
       prediction_id = PredictionId(request.prediction_id)
       predinfo = self._conn.get_prediction_info(prediction_id)
@@ -1083,26 +1092,24 @@
       if request.trade not in trades:
         logger.warn('trying to disavow nonexistent trade', requested=request.trade, actual_trades=trades)
         return mvp_pb2.SetTradeDisavowalResponse(error=mvp_pb2.SetTradeDisavowalResponse.Error(catchall="no such trade to disavow"))
-      if token.owner not in {request.trade.bettor, predinfo['creator']}:
+      if actor not in {request.trade.bettor, predinfo['creator']}:
         logger.warn("trying to disavow somebody else's trade", prediction_id=request.prediction_id)
         return mvp_pb2.SetTradeDisavowalResponse(error=mvp_pb2.SetTradeDisavowalResponse.Error(catchall="can't disavow somebody else's trade"))
 
       now = self._clock()
       self._conn.set_trade_disavowal(
-        disavower=token_owner(token),
+        disavower=actor,
         request=request,
         now=now,
       )
       logger.info('trade disavowal set', prediction_id=request.prediction_id, request=request)
-      return mvp_pb2.SetTradeDisavowalResponse(ok=self._conn.view_prediction(token_owner(token), prediction_id))
-
-    @transactional
-    @checks_token
-    @log_action
-    def Resolve(self, token: Optional[mvp_pb2.AuthToken], request: mvp_pb2.ResolveRequest) -> mvp_pb2.ResolveResponse:
-=======
+      return mvp_pb2.SetTradeDisavowalResponse(ok=self._conn.view_prediction(actor, prediction_id))
+
+    @transactional
+    @ensure_actor_exists
+    @log_actor
+    @log_action
     def Resolve(self, actor: Optional[AuthorizingUsername], request: mvp_pb2.ResolveRequest) -> mvp_pb2.ResolveResponse:
->>>>>>> 0e8269ae
       logger.debug('API call', request=request)
       if actor is None:
         logger.warn('not logged in')
